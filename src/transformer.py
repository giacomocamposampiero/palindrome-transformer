from abc import abstractmethod
import torch
<<<<<<< HEAD
from .positional import PositionEncodingFirst, PositionEncodingParity, PositionEncodingFirstExact, PositionEncodingParityExact, PositionEncodingPalindromeExact, PositionEncodingOneExact
from .encoder import ScaledTransformerEncoderLayer, StandardTransformerEncoderLayer, FirstExactEncoder, ParityExactEncoder, PalindromeExactEncoder, OneExactEncoder
=======
from .positional import PositionEncodingFirst, PositionEncodingParity, PositionEncodingFirstExact, PositionEncodingParityExact, PositionEncodingOne, PositionEncodingPalindrome
from .encoder import ScaledTransformerEncoderLayer, StandardTransformerEncoderLayer, FirstExactEncoder, ParityExactEncoder
>>>>>>> aa883e4a

class Transformer(torch.nn.Module):
    """
    Transformer class with abstract encoder.
    """

    def __init__(self, alphabet_size, d_model):
        """
        Initialize Transformer module.

        Args:
            alphabet_size: |Σ|
            d_model: the number of expected features in the encoder/decoder inputs.
        """

        super().__init__()
        torch.manual_seed(0)
        # word embedding layer
        self.word_embedding = torch.nn.Embedding(num_embeddings=alphabet_size, embedding_dim=d_model)

        # encoder gets set by the specific subclass
        @property
        @abstractmethod
        def encoder(self):
            pass

        # final linear layer for the output 
        self.output_layer = torch.nn.Linear(d_model, 1)


class StandardTransformer(Transformer):
    """
    Custom Transfomer model with traditional encoder layers, based on based on Vaswani et al. 2017 (https://arxiv.org/pdf/1706.03762.pdf)
    """
    def __init__(self, alphabet_size, layers, heads, d_model, d_ffnn, scaled=False, eps=1e-5):
        """
        Initialize Transformer module.

        Args:
            alphabet_size: |Σ|
            layers: the number of sub-layers in the encoder.
            heads: the number of heads in the multiheadattention models.
            d_model: the number of expected features in the encoder/decoder inputs.
            d_ffnn: the dimension of the feedforward network model.
            scaled: boolean flag to specify whether use normal or scaled encoder layer.
            eps: the eps value in layer normalization components.
        """

        super().__init__(alphabet_size, d_model)

        # use Scaled or Regular Transformer encoder layer
        # nb we're not using dropout
        if scaled:
            encoder_layer = ScaledTransformerEncoderLayer(d_model=d_model, nhead=heads, dim_feedforward=d_ffnn, dropout=0.)
        else:
            encoder_layer = StandardTransformerEncoderLayer(d_model=d_model, nhead=heads, dim_feedforward=d_ffnn, dropout=0.)
        
        encoder_layer.norm1.eps = encoder_layer.norm2.eps = eps
        self.encoder = torch.nn.TransformerEncoder(encoder_layer, num_layers=layers)

class FirstTransformer(StandardTransformer):
    """
    Transformer Encoder (without decoding step) to learn First language.
    """

    def __init__(self, alphabet_size, layers, heads, d_model, d_ffnn, scaled=False, eps=1e-5):
        """
        Initialize Transformer module.

        Args:
            alphabet_size: |Σ|
            layers: the number of sub-layers in the encoder.
            heads: the number of heads in the multiheadattention models.
            d_model: the number of expected features in the encoder/decoder inputs.
            d_ffnn: the dimension of the feedforward network model.
            scaled: boolean flag to specify whether use normal or scaled encoder layer.
            eps: the eps value in layer normalization components.
        """

        super().__init__(alphabet_size, layers, heads, d_model, d_ffnn, scaled, eps)
        self.pos_encoding = PositionEncodingFirst(d_model)
    
    def forward(self, w):
        """
        Perform forward pass.

        Args:
            w: word
            pos: position of the output layer to return
        Returns:
            single output from the output layer at specified position.
        """
        # concatenate word embeddings and positional embeddings
        x = self.word_embedding(w) + self.pos_encoding(len(w))
        # encoder transformation
        y = self.encoder(x.unsqueeze(1)).squeeze(1)
        z = self.output_layer(y[0])
        return z

class ParityTransformer(StandardTransformer):
    """
    Transformer Encoder (without decoding step) to learn parity language.
    """

    def __init__(self, alphabet_size, layers, heads, d_model, d_ffnn, scaled=False, eps=1e-5):
        """
        Initialize Transformer module.

        Args:
            alphabet_size: |Σ|
            layers: the number of sub-layers in the encoder.
            heads: the number of heads in the multiheadattention models.
            d_model: the number of expected features in the encoder/decoder inputs.
            d_ffnn: the dimension of the feedforward network model.
            scaled: boolean flag to specify whether use normal or scaled encoder layer.
            eps: the eps value in layer normalization components.
        """

        super().__init__(alphabet_size, layers, heads, d_model, d_ffnn, scaled, eps)
        self.pos_encoding = PositionEncodingParity(d_model)
    
    def forward(self, w):
        """
        Perform forward pass.

        Args:
            w: word
            pos: position of the output layer to return
        Returns:
            single output from the output layer at specified position.
        """
        # concatenate word embeddings and positional embeddings
        x = self.word_embedding(w) + self.pos_encoding(len(w))
        # encoder transformation
        y = self.encoder(x.unsqueeze(1)).squeeze(1)
        z = self.output_layer(y[-1])
        return z

<<<<<<< HEAD
# --------------------- Exact Transformers ----------------------- #
=======

class OneTransformer(StandardTransformer):
    """
    Transformer Encoder (without decoding step) to learn One language.
    """

    def __init__(self, alphabet_size, layers, heads, d_model, d_ffnn, scaled=False, eps=1e-5):
        """
        Initialize Transformer module.

        Args:
            alphabet_size: |Σ|
            layers: the number of sub-layers in the encoder.
            heads: the number of heads in the multiheadattention models.
            d_model: the number of expected features in the encoder/decoder inputs.
            d_ffnn: the dimension of the feedforward network model.
            scaled: boolean flag to specify whether use normal or scaled encoder layer.
            eps: the eps value in layer normalization components.
        """

        super().__init__(alphabet_size, layers, heads, d_model, d_ffnn, scaled, eps)
        self.pos_encoding = PositionEncodingOne(d_model)
    
    def forward(self, w):
        """
        Perform forward pass.

        Args:
            w: word
        Returns:
            single output from the output layer at specified position.
        """
        # concatenate word embeddings and positional embeddings
        x = self.word_embedding(w) + self.pos_encoding(len(w))
        # encoder transformation
        y = self.encoder(x.unsqueeze(1)).squeeze(1)
        z = self.output_layer(y[0])
        return z


class PalindromeTransformer(StandardTransformer):
    """
    Transformer Encoder (without decoding step) to learn One language.
    """

    def __init__(self, alphabet_size, layers, heads, d_model, d_ffnn, scaled=False, eps=1e-5):
        """
        Initialize Transformer module.

        Args:
            alphabet_size: |Σ|
            layers: the number of sub-layers in the encoder.
            heads: the number of heads in the multiheadattention models.
            d_model: the number of expected features in the encoder/decoder inputs.
            d_ffnn: the dimension of the feedforward network model.
            scaled: boolean flag to specify whether use normal or scaled encoder layer.
            eps: the eps value in layer normalization components.
        """

        super().__init__(alphabet_size, layers, heads, d_model, d_ffnn, scaled, eps)
        self.pos_encoding = PositionEncodingPalindrome(d_model)
    
    def forward(self, w):
        """
        Perform forward pass.

        Args:
            w: word
        Returns:
            single output from the output layer at specified position.
        """
        # concatenate word embeddings and positional embeddings
        x = self.word_embedding(w) + self.pos_encoding(len(w))
        # encoder transformation
        y = self.encoder(x.unsqueeze(1)).squeeze(1)
        z = self.output_layer(y[0])
        return z



# Exact implementations
>>>>>>> aa883e4a

class FirstExactTransformer(Transformer):
    """
    Transformer Encoder (without decoding step) to learn First language exactly.
    """

    def __init__(self, alphabet_size, d_model, normalize=False, eps=1e-5):
        """
        Initialize Transformer module.

        Args:
            alphabet_size: |Σ|
            d_model: the number of expected features in the encoder/decoder inputs.
            normalize: whether layer normalization should be applied
            eps: the epsilon value for layer normalization in both layers
        """
        super().__init__(alphabet_size, d_model)
        self.exact_word_embedding = torch.eye(3, d_model)
        self.pos_encoding = PositionEncodingFirstExact()
        self.encoder = FirstExactEncoder(normalize=normalize, eps=eps)
        self.output_layer.weight = torch.nn.Parameter(torch.tensor(
            [[0,0,0,0,0,1]], dtype=torch.float))
        self.output_layer.bias = torch.nn.Parameter(torch.tensor([0.]))

    def forward(self, w):
        """
        Perform forward pass.

        Args:
            w: word
            pos: position of the output layer to return
        Returns:
            single output from the output layer at specified position.
        """
<<<<<<< HEAD
        x = self.exact_word_embedding[w] + self.pos_encoding(len(w))
=======
        # concatenate word embeddings and positional embeddings
        x = self.word_embedding(w) + self.pos_encoding(len(w))
        # encoder transformation
>>>>>>> aa883e4a
        y = self.encoder(x.unsqueeze(1)).squeeze(1)
        z = self.output_layer(y[0])
        output = self.activation(z)
        return output

    def activation(self, z):
        z = z[0]
        if z > 0:
            # There is a one in the first position
            return True
        else:
            # There is not a one in the first position
            return False

class ParityExactTransformer(Transformer):
    def __init__(self, alphabet_size, d_model, normalize=False, eps=1e-5):
        """
        Initialize Transformer module.

        Args:
            alphabet_size: |Σ|
            d_model: the number of expected features in the encoder/decoder inputs.
            normalize: whether layer normalization should be applied
            eps: the epsilon value for layer normalization in both layers
        """
        super().__init__(alphabet_size, d_model)
        self.exact_word_embedding = torch.eye(3, d_model)
        self.pos_encoding = PositionEncodingParityExact()
        self.encoder = ParityExactEncoder(normalize=normalize, eps=eps)
        self.output_layer.weight = torch.nn.Parameter(torch.tensor(
            [[0,0,0,0,0,0,0,0,1,0]], dtype=torch.float))
        self.output_layer.bias = torch.nn.Parameter(torch.tensor([0.]))

    def forward(self, w):
        """
        Perform forward pass.
        Args:
            w: word
            pos: position of the output layer to return
        Returns:
            single output from the output layer at specified position.
        """
        x = self.exact_word_embedding[w] + self.pos_encoding(len(w))
        y = self.encoder(x.unsqueeze(1)).squeeze(1)
        z = self.output_layer(y[0])
        output = self.activation(z)
        return output

    def activation(self, z):
        z = z[0]
        if z > 0:
            # has odd number of ones
            return False
        else:
            # has even number of ones
            return True
        


class OneExactTransformer(Transformer):
    """
    Transformer Encoder (without decoding step) to learn One language exactly
    """
    def __init__(self, alphabet_size, d_model, normalize=False, eps=1e-5):
        """
        Initialize Transformer module.
        Args:
            alphabet_size: |Σ|
            d_model: the number of expected features in the encoder/decoder inputs.
            normalize: whether layer normalization should be applied
            eps: the epsilon value for layer normalization in both layers
        """
        super().__init__(alphabet_size, d_model)
        self.exact_word_embedding = torch.eye(3, d_model)
        self.pos_encoding = PositionEncodingOneExact()
        self.encoder = OneExactEncoder(normalize, eps)
        self.output_layer.weight = torch.nn.Parameter(torch.tensor(
            [[0,0,0,0,0,0,1]], dtype=torch.float))
        self.output_layer.bias = torch.nn.Parameter(torch.tensor([0.]))

    def forward(self, w):
        """
        Perform forward pass.
        Args:
            w: word
            pos: position of the output layer to return
        Returns:
            single output from the output layer at specified position.
        """
        x = self.exact_word_embedding[w] + self.pos_encoding(len(w))
        y = self.encoder(x.unsqueeze(1)).squeeze(1)
        z = self.output_layer(y[0])
        output = self.activation(z)
        return output

    def activation(self, z):
        z = z[0]
        if z > 0:
            # Only contains a single one
            return True
        else:
            # Does not contain a single one
            return False

class PalindromeExactTransformer(Transformer):
    """
    Transformer Encoder (without decoding step) to learn Palindrome language exactly (theoretically)
    """
    def __init__(self, alphabet_size, d_model, normalize=False, eps=1e-5, error=1e-7):
        """
        Initialize Transformer module.
        Args:
            alphabet_size: |Σ|
            d_model: the number of expected features in the encoder/decoder inputs.
            normalize: whether layer normalization should be applied
            eps: the epsilon value for layer normalization in both layers
        """
        super().__init__(alphabet_size, d_model)
        self.error = error
        self.exact_word_embedding = torch.eye(4, d_model)
        self.pos_encoding = PositionEncodingPalindromeExact()
        self.encoder = PalindromeExactEncoder(normalize, eps)
        self.output_layer.weight = torch.nn.Parameter(torch.tensor(
            [[0,0,0,0,0,0,0,0,0,0,1,0]], dtype=torch.float))
        self.output_layer.bias = torch.nn.Parameter(torch.tensor([0.]))

    def forward(self, w):
        """
        Perform forward pass.
        Args:
            w: word
            pos: position of the output layer to return
        Returns:
            single output from the output layer at specified position.
        """
        x = self.exact_word_embedding[w] + self.pos_encoding(len(w))
        y = self.encoder(x.unsqueeze(1)).squeeze(1)
        z = self.output_layer(y[0])
        output = self.activation(z)
        return output

    def activation(self, z):
        z = z[0]
        if abs(z) <= self.error:
            # Is palindrome if z = 0, or precision error to 0 is close enough
            return True
        else:
            # Otherwise it is not a palindrome
            return False




<|MERGE_RESOLUTION|>--- conflicted
+++ resolved
@@ -1,12 +1,7 @@
 from abc import abstractmethod
 import torch
-<<<<<<< HEAD
 from .positional import PositionEncodingFirst, PositionEncodingParity, PositionEncodingFirstExact, PositionEncodingParityExact, PositionEncodingPalindromeExact, PositionEncodingOneExact
 from .encoder import ScaledTransformerEncoderLayer, StandardTransformerEncoderLayer, FirstExactEncoder, ParityExactEncoder, PalindromeExactEncoder, OneExactEncoder
-=======
-from .positional import PositionEncodingFirst, PositionEncodingParity, PositionEncodingFirstExact, PositionEncodingParityExact, PositionEncodingOne, PositionEncodingPalindrome
-from .encoder import ScaledTransformerEncoderLayer, StandardTransformerEncoderLayer, FirstExactEncoder, ParityExactEncoder
->>>>>>> aa883e4a
 
 class Transformer(torch.nn.Module):
     """
@@ -145,10 +140,6 @@
         z = self.output_layer(y[-1])
         return z
 
-<<<<<<< HEAD
-# --------------------- Exact Transformers ----------------------- #
-=======
-
 class OneTransformer(StandardTransformer):
     """
     Transformer Encoder (without decoding step) to learn One language.
@@ -169,7 +160,7 @@
         """
 
         super().__init__(alphabet_size, layers, heads, d_model, d_ffnn, scaled, eps)
-        self.pos_encoding = PositionEncodingOne(d_model)
+        self.pos_encoding = PositionEncodingOneExact(d_model)
     
     def forward(self, w):
         """
@@ -208,7 +199,7 @@
         """
 
         super().__init__(alphabet_size, layers, heads, d_model, d_ffnn, scaled, eps)
-        self.pos_encoding = PositionEncodingPalindrome(d_model)
+        self.pos_encoding = PositionEncodingPalindromeExact(d_model)
     
     def forward(self, w):
         """
@@ -229,7 +220,8 @@
 
 
 # Exact implementations
->>>>>>> aa883e4a
+
+# --------------------- Exact Transformers ----------------------- #
 
 class FirstExactTransformer(Transformer):
     """
@@ -264,13 +256,7 @@
         Returns:
             single output from the output layer at specified position.
         """
-<<<<<<< HEAD
         x = self.exact_word_embedding[w] + self.pos_encoding(len(w))
-=======
-        # concatenate word embeddings and positional embeddings
-        x = self.word_embedding(w) + self.pos_encoding(len(w))
-        # encoder transformation
->>>>>>> aa883e4a
         y = self.encoder(x.unsqueeze(1)).squeeze(1)
         z = self.output_layer(y[0])
         output = self.activation(z)
