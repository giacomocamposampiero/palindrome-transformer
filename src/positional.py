import torch
import math

# TODO experiment with other type of positional encoders, e.g.
# - original Transformer's PE with fixed sinusoidal functions
# - learned PE 

class PositionEncodingParity(torch.nn.Module):
    """
    Custom positional encoder layer for Parity learning from https://arxiv.org/pdf/2202.12172.pdf
    The authors define the PE function to be an arbitrary function on all positions.

    More formally, it is defined as
    \begin{equation*}
        pe_{ij} =  \begin{cases}
                        \frac{i}{n} \cdot \exp(\gamma_j)  \qquad \text{if} j \le lfloor\frac{n}{2}\rfloor
                        \cos(i\pi \cdot \exp(\gamma_j))   \qquad \text{if} j > lfloor\frac{n}{2}\rfloor
                    \end{cases}
    \end{equation*}
    where $0 \le i \le n$, $0 \le j \le size$ and $\gamma_j \sim \mathcal{N}(0,1)$.
    """

    def __init__(self, size):
        """
        Initialize positional embedder.

        Args:
            size: size of the positional encodings.
        """

        super().__init__()
        assert size % 2 == 0
        self.size = size

        # draw tensor of shape (size,) at random from normal distributions
        # with μ = 0 and σ = 1
        self.scales = torch.nn.Parameter(torch.normal(0, 1., (size,)))

    def forward(self, n):
        """
        Compute positional embeddings for a sequence of lenght n.

        Args:
            n: length of the sequence (required).
        """

        # absolute positions 
        p = torch.arange(0, n).to(torch.float).unsqueeze(1)

        # positional embeddings as in the formula above
        pe = torch.cat([
            p / n * torch.exp(self.scales[:n//2]), # (n, n//2) 
            torch.cos(p*math.pi * torch.exp(self.scales[n//2:])) # (n, size - n//2) 
        ], dim=1)

        return pe


class PositionEncodingFirst(torch.nn.Module):
    """
    Custom positional encoder layer for First learning from https://arxiv.org/pdf/2202.12172.pdf.
    In this case, the positional embedding function is defined as 
    \begin{equation*}
        pe_{ij} =  \begin{cases}
                        1  \qquad \text{if} j = 0, \, i = 1
                        0  \qquad \text{otherwise}
                    \end{cases}
    \end{equation*}
    where $0 \le i \le n$ and $0 \le j \le size$.
    """

    def __init__(self, size):
        """
        Initialize positional embedder.

        Args:
            size: size of the positional encodings.
        """

        super().__init__()
        self.size = size

    def forward(self, n):
        """
        Compute positional embeddings for a sequence of lenght n.

        Args:
            n: length of the sequence (required).
        """

        zero = torch.zeros(n)
        pos = torch.arange(0, n).to(torch.float)
        pe = torch.stack([pos == 1] + [zero]*(self.size-1), dim=1)
        return pe


class PositionEncodingFirstExact(torch.nn.Module):

    def __init__(self):
        """
        Initialize positional embedder.
        """
        super().__init__()

    def forward(self, n):
        """
        Compute positional embeddings for a sequence of lenght n.

        Args:
            n: length of the sequence (required).
        """
        
        zero = torch.zeros(n)
        pos = torch.arange(0, n).to(torch.float)
        pe = torch.stack([zero] * 3 + [pos == 1] + [zero] * 2, dim=1)
        return pe

class PositionEncodingParityExact(torch.nn.Module):
    def __init__(self):
        super().__init__()

    def forward(self, n):
        zero = torch.zeros(n)
        pos = torch.arange(0, n).to(torch.float)
        pe = torch.stack([zero]*3 +
                         [pos / n,
                          torch.cos(pos*math.pi)] +
                         [zero]*5,
                         dim=1)
        return pe

<<<<<<< HEAD

class PositionEncodingOneExact(torch.nn.Module):
    """
    Custom positional encoder layer for One learning and exact
    In this case, the positional embedding function is defined as 
    \begin{equation*}
        pe_{ij} =  \frac{i}{n}
    \end{equation*}
    where i is the position of the word and n the size of the sequence.
    """

    def __init__(self, size):
=======
class PositionEncodingOneExact(torch.nn.Module):
    def __init__(self):
>>>>>>> 81b86ebb
        """
        Initialize positional embedder.
        """
        super().__init__()

    def forward(self, n):
        """
        Compute positional embeddings for a sequence of lenght n.
        Args:
            n: length of the sequence (required).
        """
        zero = torch.zeros(n)
        pos = torch.arange(0, n).to(torch.float)
        pe = torch.stack([zero]*3 +
                         [pos / n] + 
                         [zero]*3,
                         dim=1)
        return pe

class PositionEncodingPalindromeExact(torch.nn.Module):
<<<<<<< HEAD
    """
    Custom positional encoder layer for Palindrome learning 
    """

    def __init__(self, size):
=======
    def __init__(self):
>>>>>>> 81b86ebb
        """
        Initialize positional embedder.
        """
        super().__init__()

    def forward(self, n):
        """
        Compute positional embeddings for a sequence of lenght n.
        Args:
            n: length of the sequence (required).
        """
        zero = torch.zeros(n)
        indicator_left = torch.zeros(n) # i
        indicator_right = torch.zeros(n) # n - i - 1
        indicator_less = torch.zeros(n) # I[i <= (n - 1) / 2]
        indicator_greater = torch.zeros(n) # I[i >= (n - 1) / 2]

        for i in range(n):
            indicator_left[i] = i 
        for i in range(n):
            indicator_right[i] = n - i - 1
        for i in range(n):
            if i <= (n-1) / 2:
                indicator_less[i] = 1
        for i in range(n):
            if i >= (n-1) / 2:
                indicator_greater[i] = 1
        pe = torch.stack([zero]*4 +
                        [indicator_left] + 
                        [indicator_right] +
                        [indicator_less] + 
                        [indicator_greater] + 
                         [zero]*4,
                         dim=1)
        return pe

class StandardPositionalEncoding(torch.nn.Module):
    """
    Original sinuosidal postional encodings from (Vaswani et al. 2017).
    """

    def __init__(self, size, max_len=10000):
        """
        Initialize positional embedder.
        Args:
            size: size of the positional encodings.
            max_len: max length of the input sentence that can be encoded using these positional encodings
        """
        super().__init__()
        self.size = size

        pe = torch.zeros(max_len, size)

        for pos in range(max_len):
            for i in range(0, size, 2):
                pe[pos, i] = math.sin(pos / (10000 ** ((2 * i)/size)))
                if i+1 < size: pe[pos, i + 1] = math.cos(pos / (10000 ** ((2 * (i + 1))/size)))

        self.pe = pe.unsqueeze(0)

    def forward(self, n):
        """
        Compute positional embeddings for a sequence of lenght n.
        Args:
            n: length of the sequence (required).
        """
<<<<<<< HEAD
        return self.pe[:,:n].squeeze(0)

# # DEBUG PE 
# pos = StandardPositionalEncoding(5, 20)
# print(pos.forward(4).shape)
# pos = PositionEncodingOne(5)
# print(pos.forward(4).shape)
=======
        return self.pe[:,:n]

# # DEBUG PE 
# pos = StandardPositionalEncoder(5, 20)
# print(pos.forward(4))
>>>>>>> main
>>>>>>> 81b86ebb
<|MERGE_RESOLUTION|>--- conflicted
+++ resolved
@@ -129,23 +129,9 @@
                          dim=1)
         return pe
 
-<<<<<<< HEAD
-
 class PositionEncodingOneExact(torch.nn.Module):
-    """
-    Custom positional encoder layer for One learning and exact
-    In this case, the positional embedding function is defined as 
-    \begin{equation*}
-        pe_{ij} =  \frac{i}{n}
-    \end{equation*}
-    where i is the position of the word and n the size of the sequence.
-    """
-
-    def __init__(self, size):
-=======
-class PositionEncodingOneExact(torch.nn.Module):
-    def __init__(self):
->>>>>>> 81b86ebb
+
+    def __init__(self):
         """
         Initialize positional embedder.
         """
@@ -166,15 +152,7 @@
         return pe
 
 class PositionEncodingPalindromeExact(torch.nn.Module):
-<<<<<<< HEAD
-    """
-    Custom positional encoder layer for Palindrome learning 
-    """
-
-    def __init__(self, size):
-=======
-    def __init__(self):
->>>>>>> 81b86ebb
+    def __init__(self):
         """
         Initialize positional embedder.
         """
@@ -241,19 +219,10 @@
         Args:
             n: length of the sequence (required).
         """
-<<<<<<< HEAD
         return self.pe[:,:n].squeeze(0)
 
 # # DEBUG PE 
 # pos = StandardPositionalEncoding(5, 20)
 # print(pos.forward(4).shape)
 # pos = PositionEncodingOne(5)
-# print(pos.forward(4).shape)
-=======
-        return self.pe[:,:n]
-
-# # DEBUG PE 
-# pos = StandardPositionalEncoder(5, 20)
-# print(pos.forward(4))
->>>>>>> main
->>>>>>> 81b86ebb
+# print(pos.forward(4).shape)